--- conflicted
+++ resolved
@@ -99,12 +99,7 @@
         if not run_dir.exists():
             os.makedirs(str(run_dir))
 
-<<<<<<< HEAD
-    setproctitle.setproctitle(str(all_args.algorithm_name) + "-" +
-                              str(all_args.env_name) + "-" + str(all_args.experiment_name) + "@" + str(all_args.user_name))
-=======
     setproctitle.setproctitle(str(all_args.algorithm_name) + "-" + str(all_args.env_name) + "-" + str(all_args.experiment_name) + "@" + str(all_args.user_name))
->>>>>>> cd3fce1a
 
     # env init
     envs = make_train_env(all_args)
