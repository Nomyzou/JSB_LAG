from envs.JSBSim.core.render_tacview import data_replay
import pdb
import time
import numpy as np
<<<<<<< HEAD
from envs.JSBSim.envs.singlecombat_env import SingleCombatEnv
from envs.env_wrappers import SubprocVecEnv, DummyVecEnv
=======
from envs.JSBSim.envs import SelfPlayEnv, HeadingEnv
from envs.env_wrappers import SubprocVecEnv, DummyVecEnv
from utils.flatten_utils import DictFlattener
from envs.JSBSim.core.catalog import Catalog as c
>>>>>>> f48816d8


def test_env():
    env = SingleCombatEnv(config='singlecombat_simple')
    # env = SingleCombatEnv(config='singlecombat_with_missile')
    act_space = env.action_space[0]

    env.reset()
    cur_step = -1
    episode_reward = np.zeros(env.num_agents)
    start_time = time.time()
    while True:
        cur_step += 1
        # flying straight forward
        actions = [np.array([20, 18.6, 20, 0]) for _ in range(env.num_agents)]
        # random fly
        # actions = {"red_fighter": act_space.sample(), 'blue_fighter': act_space.sample()}
        next_obs, reward, done, env_info = env.step(actions)
        episode_reward += reward
        print(episode_reward)
        if done:
            print(env_info)
            break
    print(time.time() - start_time)


def test_parallel_env():
    
    def make_train_env(num_env, config='singlecombat_simple'):
        def env_fn():
            return SingleCombatEnv(config=config)
        return DummyVecEnv([env_fn for _ in range(num_env)])

    start_time = time.time()
    num_env = 2
    envs = make_train_env(num_env)
    act_space = envs.action_space[0]
    num_agents = len(envs.action_space)

    n_total_steps = 2000
    n_current_steps = 0
    n_current_episodes = 0
    obss = envs.reset()
    while n_current_steps < n_total_steps:
        actions = [[act_space.sample() for _ in range(num_agents)] for _ in range(num_env)]
        next_obss, rewards, dones, env_infos = envs.step(actions)
        new_samples = list(zip(obss, actions, rewards, next_obss, dones))
        n_current_steps += len(new_samples)
        for i, done in enumerate(dones):
            if done:
                n_current_episodes += 1
    print(f"Collect data finish: total step {n_current_steps}, total episode {n_current_episodes}, timecost: {time.time() - start_time:.2f}s")
    envs.close()

def test_heading_env():
    env = HeadingEnv(config='heading_task')
    # env = SelfPlayEnv(config='selfplay_with_missile_task')
    act_space = env.action_space
    act_flattener = DictFlattener(act_space)
    trajectory_list = []
    env.reset()
    trajectory_list.append(env.render())
    reward_render = {}
    cur_step = 0
    reward_blue = 0
    start_time = time.time()
    while True:
        cur_step += 1
        # flying straight forward
        actions = {'blue_fighter': np.array([20., 18.6, 20., 0.])}
        # random fly
        # actions = {'blue_fighter': act_flattener(act_space.sample())}
        next_obs, reward, done, env_info = env.step(actions)
        reward_blue = reward['blue_fighter']
        trajectory_list.append(env.render())
        print(reward_blue)
        if done:
            print(env_info)
            #reward_render = env.task.reward_functions[0].get_reward_trajectory()
            print(env.sims['blue_fight'].get_property_value(c.simulation_sim_time_sec))
            break
    print(time.time() - start_time)
    #print(reward_render)
    np.save('save_trajectories.npy', np.asarray(trajectory_list))

    
# test_env()
# test_parallel_env()
test_heading_env()<|MERGE_RESOLUTION|>--- conflicted
+++ resolved
@@ -2,15 +2,11 @@
 import pdb
 import time
 import numpy as np
-<<<<<<< HEAD
 from envs.JSBSim.envs.singlecombat_env import SingleCombatEnv
 from envs.env_wrappers import SubprocVecEnv, DummyVecEnv
-=======
-from envs.JSBSim.envs import SelfPlayEnv, HeadingEnv
+from envs.JSBSim.envs import HeadingEnv
 from envs.env_wrappers import SubprocVecEnv, DummyVecEnv
-from utils.flatten_utils import DictFlattener
 from envs.JSBSim.core.catalog import Catalog as c
->>>>>>> f48816d8
 
 
 def test_env():
@@ -69,7 +65,6 @@
     env = HeadingEnv(config='heading_task')
     # env = SelfPlayEnv(config='selfplay_with_missile_task')
     act_space = env.action_space
-    act_flattener = DictFlattener(act_space)
     trajectory_list = []
     env.reset()
     trajectory_list.append(env.render())
@@ -80,11 +75,10 @@
     while True:
         cur_step += 1
         # flying straight forward
-        actions = {'blue_fighter': np.array([20., 18.6, 20., 0.])}
+        actions = np.array([20., 18.6, 20., 0.])
         # random fly
-        # actions = {'blue_fighter': act_flattener(act_space.sample())}
+        # actions = act_space.sample()
         next_obs, reward, done, env_info = env.step(actions)
-        reward_blue = reward['blue_fighter']
         trajectory_list.append(env.render())
         print(reward_blue)
         if done:
